// Global values
// --------------------------------------------------


// Grays
// -------------------------
$black:                 #000;

// -------------------------
$black:            #000;
$dark-1:           #141414;
$dark-2:           #1f1d1d;
$dark-3:           #292929;
$dark-4:           #333333;
$dark-5:           #444444;
$gray-1:           #555555;
$gray-2:           #7B7B7B;
$gray-3:           #b3b3b3;
$gray-4:           #D8D9DA;
$gray-5:           #ECECEC;
$gray-6:           #f4f5f8;
$gray-7:           #fbfbfb;

$white:            #fff;

// Accent colors
// -------------------------
$blue:                  #33B5E5;
$blue-dark:             #005f81;
$green:                 #609000;
$red:                   #CC3900;
$yellow:                #ECBB13;
$pink:                  #FF4444;
$purple:                #9933CC;
$variable:              #32D1DF;
$orange:                #eb7b18;

$brand-primary:         $orange;
$brand-success:         $green;
$brand-warning:         $brand-primary;
$brand-danger:          $red;

// Status colors
// -------------------------
$online:                #10a345;
$warn:                  #F79520;
$critical:              #ed2e18;

// Scaffolding
// -------------------------
$body-bg:  			   	    rgb(24,20,20);
$page-bg:  			   	    $dark-2;
$body-color:   		 	    $gray-4;
$text-color:   	   		  $gray-4;
$text-color-strong: 	  $white;
$text-color-weak: 		  $gray-2;
$text-color-faint:      $dark-5;
$text-color-emphasis: 	$gray-5;

$text-shadow-strong: 1px 1px 4px $black;
$text-shadow-faint: 1px 1px 4px rgb(45, 45, 45);

// gradients
$brand-gradient: linear-gradient(to right, rgba(255,213,0,0.7) 0%, rgba(255,68,0,0.7) 99%, rgba(255,68,0,0.7) 100%);
$page-gradient: linear-gradient(180deg, rgb(36, 36, 36) 40px, rgba(178, 31, 31, 0.03) 100px, rgba(253, 187, 45, 0.03));
<<<<<<< HEAD
=======
$dashboard-gradient: linear-gradient(180deg, #242424 10px, rgba(15, 15, 15, 1) 100px, rgb(10, 10, 10));
>>>>>>> d452d3ce

// Links
// -------------------------
$link-color:              darken($white, 11%);
$link-color-disabled:     darken($link-color, 30%);
$link-hover-color:        $white;
$external-link-color:     $blue;

// Typography
// -------------------------
$headings-color:       darken($white,11%);
$abbr-border-color: 	 $gray-3 !default;
$text-muted: 			     $text-color-weak;

$blockquote-small-color:  $gray-3 !default;
$blockquote-border-color: $gray-4 !default;

$hr-border-color: rgba(0,0,0,.1) !default;

// Components
$component-active-color: #fff !default;
$component-active-bg:    $brand-primary !default;

// Panel
// -------------------------
$panel-bg: 				      $dark-2;
$panel-border-color:    $dark-3;
$panel-border:          solid 1px $panel-border-color;
$panel-drop-zone-bg:    repeating-linear-gradient(-128deg, #111, #111 10px, #191919 10px, #222 20px);
$panel-header-hover-bg:       $dark-3;
$panel-header-menu-hover-bg:  $dark-5;

$divider-border-color:        #555;

// Graphite Target Editor
$tight-form-border:   #050505;
$tight-form-bg:     	$dark-3;

$tight-form-func-bg: 		    #333;
$tight-form-func-highlight-bg:  #444;

$modal-background: $black;
$code-tag-bg:      $dark-5;
$code-tag-border:  lighten($code-tag-bg, 2%);


// Lists
$grafanaListBackground:  	  $dark-3;
$grafanaListAccent:      	  lighten($dark-2, 2%);
$grafanaListBorderTop:      $dark-3;
$grafanaListBorderBottom:   $black;
$grafanaListHighlight:      #333;
$grafanaListMainLinkColor:  $text-color;

// Scrollbars
$scrollbarBackground: #3a3a3a;
$scrollbarBackground2: #3a3a3a;
$scrollbarBorder: black;

// Tables
// -------------------------
$table-bg:                    transparent; // overall background-color
$table-bg-accent:             $dark-3; // for striping
$table-bg-hover:              $dark-4; // for hover
$table-border:                $dark-3; // table and cell border

// Buttons
// -------------------------

$btn-primary-bg:              $brand-primary;
$btn-primary-bg-hl:           lighten($brand-primary, 8%);

$btn-secondary-bg:            $blue-dark;
$btn-secondary-bg-hl:     		lighten($blue-dark, 5%);

$btn-success-bg:              lighten($green, 3%);
$btn-success-bg-hl:     	    darken($green, 3%);

$btn-warning-bg:              $brand-warning;
$btn-warning-bg-hl:     	    lighten($brand-warning, 8%);

$btn-danger-bg:               $red;
$btn-danger-bg-hl:            lighten($red, 5%);

$btn-inverse-bg:              $dark-3;
$btn-inverse-bg-hl:     	    lighten($dark-3, 4%);
$btn-inverse-text-color:      $link-color;

$btn-link-color:              $gray-3;

$iconContainerBackground:	    $black;

$btn-divider-left:   $dark-4;
$btn-divider-right:  $dark-2;

$btn-drag-image: '../img/grab_dark.svg';

// Forms
// -------------------------
$input-bg:                       $black;
$input-bg-disabled:              $dark-3;

$input-color:                    $gray-4;
$input-border-color:             $dark-3;
$input-box-shadow:               inset 1px 0px 0.3rem 0px rgba(150, 150, 150, 0.10);
$input-border-focus:             $input-border-color !default;
$input-box-shadow-focus:         rgba(102,175,233,.6) !default;
$input-color-placeholder:        $gray-1 !default;
$input-label-bg:				         $dark-3;
$input-invalid-border-color:     lighten($red, 5%);

// Search
$search-shadow: 0 0 35px 0 $body-bg;

// Dropdowns
// -------------------------
$dropdownBackground:            $dark-3;
$dropdownBorder:                rgba(0,0,0,.2);
$dropdownDividerTop:            transparent;
$dropdownDividerBottom:         #444;
$dropdownDivider:               $dropdownDividerBottom;
$dropdownTitle:                 $link-color-disabled;

$dropdownLinkColor:             $text-color;
$dropdownLinkColorHover:        $white;
$dropdownLinkColorActive:       $white;

$dropdownLinkBackgroundActive:  $dark-4;
$dropdownLinkBackgroundHover:   $dark-4;

$dropdown-link-color: $gray-3;

// COMPONENT VARIABLES
// --------------------------------------------------

// -------------------------
$placeholderText:         darken($text-color, 25%);


// Horizontal forms & lists
// -------------------------
$horizontalComponentOffset:       180px;


// Wells
// -------------------------
$wellBackground:                  #131517;

$navbarHeight:                    52px;
$navbarBackgroundHighlight:       $dark-3;
$navbarBackground:                $panel-bg;
$navbarBorder:                    1px solid $body-bg;

$navbarText:                      $gray-4;
$navbarLinkColor:                 $gray-4;
$navbarLinkColorHover:            $white;
$navbarLinkColorActive:           $navbarLinkColorHover;
$navbarLinkBackgroundHover:       transparent;
$navbarLinkBackgroundActive:      $navbarBackground;
$navbarBrandColor:                $link-color;
$navbarDropdownShadow:            inset 0px 4px 10px -4px $body-bg;

$navbarButtonBackground:          $navbarBackground;
$navbarButtonBackgroundHighlight: $body-bg;

// Sidemenu
// -------------------------
$side-menu-bg:            $black;
$side-menu-item-hover-bg: $dark-2;

// Menu dropdowns
// -------------------------
$menu-dropdown-bg:            $body-bg;
$menu-dropdown-hover-bg:      $dark-2;
$menu-dropdown-border-color:  $dark-3;
$menu-dropdown-shadow: 5px 5px 20px -5px $black;

// Breadcrumb
// -------------------------
$page-nav-bg: $black;
$page-nav-shadow: 5px 5px 20px -5px $black;


// Pagination
// -------------------------
$paginationBackground:                $body-bg;
$paginationBorder:                    transparent;
$paginationActiveBackground:          $blue;

// Form states and alerts
// -------------------------
$state-warning-text:      $warn;
$state-warning-bg:        $brand-warning;

$errorText:               #E84D4D;
$errorBackground:         $btn-danger-bg;

$successText:             #12D95A;
$successBackground:       $btn-success-bg;

$infoText:                $blue-dark;
$infoBackground:          $blue-dark;

// popover
$popover-bg:              $panel-bg;
$popover-color:           $text-color;
$popover-border-color:    $gray-1;

$popover-help-bg:         $btn-secondary-bg;
$popover-help-color:      $text-color;

// Tooltips and popovers
// -------------------------
$tooltipColor:            $popover-help-color;
$tooltipBackground:       $popover-help-bg;
$tooltipArrowWidth:       5px;
$tooltipArrowColor:       $tooltipBackground;
$tooltipLinkColor:        $link-color;
$graph-tooltip-bg:        $dark-1;

// images
$checkboxImageUrl: '../img/checkbox.png';

// cards
$card-background: linear-gradient(135deg, #2f2f2f, #262626);
$card-background-hover: linear-gradient(135deg, #343434, #262626);
$card-shadow: -1px -1px 0 0 hsla(0, 0%, 100%, .1), 1px 1px 0 0 rgba(0, 0, 0, .3);

// info box
$info-box-background: linear-gradient(120deg, #142749, #0e203e);

// footer
$footer-link-color:   $gray-1;
$footer-link-hover:   $gray-4;

// collapse box
$collapse-box-body-border: $dark-5;
$collapse-box-body-error-border: $red;

// json-explorer
$json-explorer-default-color: $text-color;
$json-explorer-string-color: #23d662;
$json-explorer-number-color: $variable;
$json-explorer-boolean-color: $variable;
$json-explorer-null-color: #EEC97D;
$json-explorer-undefined-color: rgb(239, 143, 190);
$json-explorer-function-color: #FD48CB;
$json-explorer-rotate-time: 100ms;
$json-explorer-toggler-opacity: 0.6;
$json-explorer-toggler-color: #45376F;
$json-explorer-bracket-color: #9494FF;
$json-explorer-key-color: #23A0DB;
$json-explorer-url-color: #027BFF;

// Changelog and diff
// -------------------------
$diff-label-bg:         $dark-2;
$diff-label-fg:         $white;

$diff-group-bg:         $dark-4;
$diff-arrow-color:      $white;

$diff-json-bg:          $dark-4;
$diff-json-fg:          $gray-5;

$diff-json-added:       #457740;
$diff-json-deleted:     #a04338;

$diff-json-old:         #a04338;
$diff-json-new:         #457740;

$diff-json-changed-fg:  $gray-5;
$diff-json-changed-num: $text-color;

$diff-json-icon:        $gray-7;<|MERGE_RESOLUTION|>--- conflicted
+++ resolved
@@ -63,10 +63,7 @@
 // gradients
 $brand-gradient: linear-gradient(to right, rgba(255,213,0,0.7) 0%, rgba(255,68,0,0.7) 99%, rgba(255,68,0,0.7) 100%);
 $page-gradient: linear-gradient(180deg, rgb(36, 36, 36) 40px, rgba(178, 31, 31, 0.03) 100px, rgba(253, 187, 45, 0.03));
-<<<<<<< HEAD
-=======
 $dashboard-gradient: linear-gradient(180deg, #242424 10px, rgba(15, 15, 15, 1) 100px, rgb(10, 10, 10));
->>>>>>> d452d3ce
 
 // Links
 // -------------------------
