{
  "private": true,
  "author": {
    "name": "Torkel Ödegaard",
    "company": "Grafana Labs"
  },
  "name": "grafana",
  "version": "6.0.0-pre3",
  "repository": {
    "type": "git",
    "url": "http://github.com/grafana/grafana.git"
  },
  "devDependencies": {
    "@babel/core": "^7.1.2",
    "@babel/plugin-syntax-dynamic-import": "^7.0.0",
    "@babel/preset-env": "^7.1.0",
    "@babel/preset-react": "^7.0.0",
    "@babel/preset-typescript": "^7.1.0",
    "@rtsao/plugin-proposal-class-properties": "^7.0.1-patch.1",
    "@types/chalk": "^2.2.0",
    "@types/classnames": "^2.2.6",
    "@types/commander": "^2.12.2",
    "@types/d3": "^4.10.1",
    "@types/enzyme": "^3.1.13",
    "@types/jest": "^23.3.2",
    "@types/jquery": "^1.10.35",
    "@types/node": "^8.0.31",
    "@types/react": "^16.7.6",
    "@types/react-dom": "^16.0.9",
    "@types/react-grid-layout": "^0.16.6",
    "@types/react-select": "^2.0.4",
    "@types/react-transition-group": "^2.0.15",
    "@types/react-virtualized": "^9.18.12",
    "angular-mocks": "1.6.6",
    "autoprefixer": "^6.4.0",
    "axios": "^0.17.1",
    "babel-core": "^7.0.0-bridge",
    "babel-jest": "^23.6.0",
    "babel-loader": "^8.0.4",
    "babel-plugin-angularjs-annotate": "^0.9.0",
    "chalk": "^2.4.2",
    "clean-webpack-plugin": "^0.1.19",
    "concurrently": "^4.1.0",
    "css-loader": "^0.28.7",
    "enzyme": "^3.6.0",
    "enzyme-adapter-react-16": "^1.5.0",
    "enzyme-to-json": "^3.3.4",
    "es6-promise": "^3.0.2",
    "es6-shim": "^0.35.3",
    "expect.js": "~0.2.0",
    "expose-loader": "^0.7.3",
    "file-loader": "^1.1.11",
    "fork-ts-checker-webpack-plugin": "^0.4.9",
    "gaze": "^1.1.2",
    "glob": "~7.0.0",
    "grunt": "1.0.1",
    "grunt-angular-templates": "^1.1.0",
    "grunt-cli": "~1.2.0",
    "grunt-contrib-clean": "~1.0.0",
    "grunt-contrib-compress": "^1.3.0",
    "grunt-contrib-copy": "~1.0.0",
    "grunt-exec": "^1.0.1",
    "grunt-newer": "^1.3.0",
    "grunt-notify": "^0.4.5",
    "grunt-postcss": "^0.8.0",
    "grunt-sass-lint": "^0.2.4",
    "grunt-usemin": "3.1.1",
    "grunt-webpack": "^3.0.2",
    "html-loader": "^0.5.1",
    "html-webpack-harddisk-plugin": "^0.2.0",
    "html-webpack-plugin": "^3.2.0",
    "husky": "^1.3.1",
    "jest": "^23.6.0",
    "jest-date-mock": "^1.0.6",
    "lint-staged": "^8.1.3",
    "load-grunt-tasks": "3.5.2",
    "mini-css-extract-plugin": "^0.4.0",
    "mocha": "^4.0.1",
    "monaco-editor": "^0.15.6",
    "ng-annotate-loader": "^0.6.1",
    "ng-annotate-webpack-plugin": "^0.3.0",
    "ngtemplate-loader": "^2.0.1",
    "node-sass": "^4.11.0",
    "npm": "^5.4.2",
    "optimize-css-assets-webpack-plugin": "^4.0.2",
    "phantomjs-prebuilt": "^2.1.15",
    "postcss-browser-reporter": "^0.5.0",
    "postcss-loader": "^2.0.6",
    "postcss-reporter": "^5.0.0",
    "prettier": "1.16.4",
    "react-hot-loader": "^4.3.6",
    "react-test-renderer": "^16.5.0",
    "redux-mock-store": "^1.5.3",
    "regexp-replace-loader": "^1.0.1",
    "sass-lint": "^1.10.2",
    "sass-loader": "^7.0.1",
    "sinon": "1.17.6",
    "style-loader": "^0.21.0",
    "systemjs": "0.20.19",
    "systemjs-plugin-css": "^0.1.36",
    "ts-jest": "^23.10.4",
    "ts-loader": "^5.1.0",
    "ts-node": "^8.0.2",
    "tslib": "^1.9.3",
    "tslint": "^5.8.0",
    "tslint-loader": "^3.5.3",
    "tslint-react": "^3.6.0",
    "typescript": "^3.0.3",
    "uglifyjs-webpack-plugin": "^1.2.7",
    "webpack": "4.19.1",
    "webpack-bundle-analyzer": "^2.9.0",
    "webpack-cleanup-plugin": "^0.5.1",
    "webpack-cli": "^2.1.4",
    "webpack-dev-server": "^3.1.0",
    "webpack-merge": "^4.1.0",
    "zone.js": "^0.7.2"
  },
  "scripts": {
    "dev": "webpack --progress --colors --mode development --config scripts/webpack/webpack.dev.js",
    "start": "ts-node --project ./scripts/cli/tsconfig.json ./scripts/cli/index.ts --theme",
    "start:hot": "ts-node --project ./scripts/cli/tsconfig.json ./scripts/cli/index.ts --hot --theme",
    "start:ignoreTheme": "ts-node --project ./scripts/cli/tsconfig.json ./scripts/cli/index.ts --hot",
    "watch": "ts-node --project ./scripts/cli/tsconfig.json ./scripts/cli/index.ts --theme -d watch,start",
    "build": "grunt build",
    "test": "grunt test",
    "tslint": "tslint -c tslint.json --project tsconfig.json",
    "typecheck": "tsc --noEmit",
    "jest": "jest --notify --watch",
    "api-tests": "jest --notify --watch --config=tests/api/jest.js",
    "storybook": "cd packages/grafana-ui && yarn storybook",
<<<<<<< HEAD
    "themes:generate": "ts-node --project ./scripts/cli/tsconfig.json ./scripts/cli/generateSassVariableFiles.ts"
=======
    "prettier:check": "prettier --list-different \"**/*.{ts,tsx,scss}\""
>>>>>>> 88a46e6d
  },
  "husky": {
    "hooks": {
      "pre-commit": "lint-staged && grunt precommit"
    }
  },
  "lint-staged": {
    "*.{ts,tsx,json,scss}": [
      "prettier --write",
      "git add"
    ],
    "*pkg/**/*.go": [
      "gofmt -w -s",
      "git add"
    ]
  },
  "prettier": {
    "trailingComma": "es5",
    "singleQuote": true,
    "printWidth": 120
  },
  "license": "Apache-2.0",
  "dependencies": {
    "@babel/polyfill": "^7.0.0",
    "@torkelo/react-select": "2.1.1",
    "@types/reselect": "^2.2.0",
    "angular": "1.6.6",
    "angular-bindonce": "0.3.1",
    "angular-native-dragdrop": "1.2.2",
    "angular-route": "1.6.6",
    "angular-sanitize": "1.6.6",
    "ansicolor": "1.1.78",
    "baron": "^3.0.3",
    "brace": "^0.10.0",
    "classnames": "^2.2.6",
    "clipboard": "^1.7.1",
    "d3": "^4.11.0",
    "d3-scale-chromatic": "^1.3.0",
    "eventemitter3": "^2.0.3",
    "file-saver": "^1.3.3",
    "immutable": "^3.8.2",
    "jquery": "^3.2.1",
    "lodash": "^4.17.10",
    "moment": "^2.22.2",
    "mousetrap": "^1.6.0",
    "mousetrap-global-bind": "^1.1.0",
    "nodemon": "^1.18.10",
    "prismjs": "^1.6.0",
    "prop-types": "^15.6.2",
    "rc-cascader": "^0.14.0",
    "react": "^16.6.3",
    "react-dom": "^16.6.3",
    "react-grid-layout": "0.16.6",
    "react-highlight-words": "0.11.0",
    "react-popper": "^1.3.0",
    "react-redux": "^5.0.7",
    "react-sizeme": "^2.3.6",
    "react-table": "^6.8.6",
    "react-transition-group": "^2.2.1",
    "react-virtualized": "^9.21.0",
    "redux": "^4.0.0",
    "redux-logger": "^3.0.6",
    "redux-thunk": "^2.3.0",
    "remarkable": "^1.7.1",
    "reselect": "^4.0.0",
    "rst2html": "github:thoward/rst2html#990cb89",
    "rxjs": "^6.3.3",
    "slate": "^0.33.4",
    "slate-plain-serializer": "^0.5.10",
    "slate-prism": "^0.5.0",
    "slate-react": "^0.12.4",
    "tether": "^1.4.0",
    "tether-drop": "https://github.com/torkelo/drop/tarball/master",
    "tinycolor2": "^1.4.1",
    "xss": "^1.0.3"
  },
  "resolutions": {
    "caniuse-db": "1.0.30000772",
    "**/@types/react": "16.7.6"
  },
  "workspaces": {
    "packages": [
      "packages/*"
    ],
    "nohoist": [
      "**/@types/*",
      "**/@types/*/**"
    ]
  }
}<|MERGE_RESOLUTION|>--- conflicted
+++ resolved
@@ -128,11 +128,8 @@
     "jest": "jest --notify --watch",
     "api-tests": "jest --notify --watch --config=tests/api/jest.js",
     "storybook": "cd packages/grafana-ui && yarn storybook",
-<<<<<<< HEAD
-    "themes:generate": "ts-node --project ./scripts/cli/tsconfig.json ./scripts/cli/generateSassVariableFiles.ts"
-=======
+    "themes:generate": "ts-node --project ./scripts/cli/tsconfig.json ./scripts/cli/generateSassVariableFiles.ts",
     "prettier:check": "prettier --list-different \"**/*.{ts,tsx,scss}\""
->>>>>>> 88a46e6d
   },
   "husky": {
     "hooks": {
