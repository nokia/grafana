package migrations

import (
	"testing"

	"github.com/go-xorm/xorm"
	. "github.com/grafana/grafana/pkg/services/sqlstore/migrator"
	"github.com/grafana/grafana/pkg/services/sqlstore/sqlutil"
	"github.com/inconshreveable/log15"

	. "github.com/smartystreets/goconvey/convey"
	//"github.com/grafana/grafana/pkg/log"
)

var indexTypes = []string{"Unknown", "INDEX", "UNIQUE INDEX"}

func TestMigrations(t *testing.T) {
	//log.NewLogger(0, "console", `{"level": 0}`)

	testDBs := []sqlutil.TestDB{
		sqlutil.TestDB_Sqlite3,
	}

	for _, testDB := range testDBs {

		Convey("Initial "+testDB.DriverName+" migration", t, func() {
			x, err := xorm.NewEngine(testDB.DriverName, testDB.ConnStr)
			So(err, ShouldBeNil)

			sqlutil.CleanDB(x)

			mg := NewMigrator(x)
<<<<<<< HEAD
			//mg.LogLevel = log.ERROR
=======
			mg.Logger.SetHandler(log15.DiscardHandler())
>>>>>>> 73b0e6c3
			AddMigrations(mg)

			err = mg.Start()
			So(err, ShouldBeNil)

			// tables, err := x.DBMetas()
			// So(err, ShouldBeNil)
			//
			// fmt.Printf("\nDB Schema after migration: table count: %v\n", len(tables))
			//
			// for _, table := range tables {
			// 	fmt.Printf("\nTable: %v \n", table.Name)
			// 	for _, column := range table.Columns() {
			// 		fmt.Printf("\t %v \n", column.String(x.Dialect()))
			// 	}
			//
			// 	if len(table.Indexes) > 0 {
			// 		fmt.Printf("\n\tIndexes:\n")
			// 		for _, index := range table.Indexes {
			// 			fmt.Printf("\t %v (%v) %v \n", index.Name, strings.Join(index.Cols, ","), indexTypes[index.Type])
			// 		}
			// 	}
			// }
		})
	}
}<|MERGE_RESOLUTION|>--- conflicted
+++ resolved
@@ -30,11 +30,7 @@
 			sqlutil.CleanDB(x)
 
 			mg := NewMigrator(x)
-<<<<<<< HEAD
-			//mg.LogLevel = log.ERROR
-=======
 			mg.Logger.SetHandler(log15.DiscardHandler())
->>>>>>> 73b0e6c3
 			AddMigrations(mg)
 
 			err = mg.Start()
